--- conflicted
+++ resolved
@@ -235,18 +235,10 @@
   }
 }
 
-<<<<<<< HEAD
-bool FrankaHW::update(const ros::Duration period) {
-  enforceLimits(period);
-  try {
-    if (robot_->update()) {
-      robot_state_ = robot_->robotState();
-=======
 bool franka_hw::FrankaHW::update(std::function<bool(const franka::RobotState&)> callback) {
   try {
-    robot_.read([this, callback](const franka::RobotState& robot_state) {
+    robot_->read([this, callback](const franka::RobotState& robot_state) {
       robot_state_ = robot_state;
->>>>>>> 23d94cb4
       if (publish_rate_.triggers()) {
         publishFrankaStates();
         publishJointStates();
